# Angular Tutorial for Beginners - Creating Todo List

<<<<<<< HEAD
This tutorial will take you step by step on how to create your own todo list application using Angular \(version 2 and above\). Through the tutorial, we'll be using the Angular-CLI, save data in the local storage and deploy the code to Github Pages.
=======
This tutorial will take you step by step for creating your own todo list application with Angular \(2.x and above\). You will use Angular-CLI, save the list in local storage and deploy to Github Pages.
>>>>>>> 026d9bf8

This tutorial is open source and is written by the community. Please feel free to send any suggestions and pull requests. Special thanks to the members of** Angular AfterHours meetup group **for kickstarting this tutorial during a [special meetup event](http://www.meetup.com/Angular-AfterHours/events/235151422/)!

The tutorial is used in the [ngGirls](http://ng-girls.org) workshops. You are welcome to use it as your own workshop and we'd love to hear about it! - write us to: [info@ng-girls.org](/mailto:info@ng-girls.org).

![](/assets/ngGirls banner transparent.png)

![](/assets/slogen.png)

<<<<<<< HEAD

**About the lead author:** Shmuela Jacobs is a senior front-end developer and consultant mastering Angular. During her academic studies \(M.Sc. in Information Management Engineering and B.Sc. in Physics\) she has combined her passions of coding and teaching as a software developer, teaching assistant, science museum guide, and researcher. Today she continues to enjoy these activities as a full-time front end developer, sharing her knowledge and experience in meetups and conferences. Shmuela is the founder of ngGirls and the organizer of Angular AfterHours meetup group. 
=======
**About the lead author:** Shmuela Jacobs is a senior front-end developer and consultant mastering Angular. During her academic studies \(M.Sc. in Information Management Engineering and B.Sc. in Physics\) she has combined her passions of coding and teaching as a software developer, teaching assistant, science museum guide, and researcher. Today she continues to enjoy these activities as a full-time front end developer, sharing her knowledge and experience in meetups and conferences. Shmuela is the founder of ngGirls and the organizer of Angular AfterHours meetup group.
>>>>>>> 026d9bf8
<|MERGE_RESOLUTION|>--- conflicted
+++ resolved
@@ -1,10 +1,6 @@
 # Angular Tutorial for Beginners - Creating Todo List
 
-<<<<<<< HEAD
 This tutorial will take you step by step on how to create your own todo list application using Angular \(version 2 and above\). Through the tutorial, we'll be using the Angular-CLI, save data in the local storage and deploy the code to Github Pages.
-=======
-This tutorial will take you step by step for creating your own todo list application with Angular \(2.x and above\). You will use Angular-CLI, save the list in local storage and deploy to Github Pages.
->>>>>>> 026d9bf8
 
 This tutorial is open source and is written by the community. Please feel free to send any suggestions and pull requests. Special thanks to the members of** Angular AfterHours meetup group **for kickstarting this tutorial during a [special meetup event](http://www.meetup.com/Angular-AfterHours/events/235151422/)!
 
@@ -14,9 +10,6 @@
 
 ![](/assets/slogen.png)
 
-<<<<<<< HEAD
+
 
 **About the lead author:** Shmuela Jacobs is a senior front-end developer and consultant mastering Angular. During her academic studies \(M.Sc. in Information Management Engineering and B.Sc. in Physics\) she has combined her passions of coding and teaching as a software developer, teaching assistant, science museum guide, and researcher. Today she continues to enjoy these activities as a full-time front end developer, sharing her knowledge and experience in meetups and conferences. Shmuela is the founder of ngGirls and the organizer of Angular AfterHours meetup group. 
-=======
-**About the lead author:** Shmuela Jacobs is a senior front-end developer and consultant mastering Angular. During her academic studies \(M.Sc. in Information Management Engineering and B.Sc. in Physics\) she has combined her passions of coding and teaching as a software developer, teaching assistant, science museum guide, and researcher. Today she continues to enjoy these activities as a full-time front end developer, sharing her knowledge and experience in meetups and conferences. Shmuela is the founder of ngGirls and the organizer of Angular AfterHours meetup group.
->>>>>>> 026d9bf8
